--- conflicted
+++ resolved
@@ -1,5 +1,4 @@
 Name:                blaze-builder
-<<<<<<< HEAD
 Version:             0.4.0.0
 Synopsis:            Efficient buffered output.
 
@@ -25,26 +24,6 @@
                      (c) 2010 Jasper Van der Jeugt
                      (c) 2013-2015 Leon P Smith
 Maintainer:          Leon Smith <leon@melding-monads.com>
-=======
-Version:             0.3.3.4
-Synopsis:            Efficient buffered output.
-
-Description:         
-                     This library provides an abstraction of buffered output of
-                     byte streams and several convenience functions to exploit
-                     it. For example, it allows to efficiently serialize
-                     Haskell values to lazy bytestrings with a large average
-                     chunk size. The large average chunk size allows to make
-                     good use of cache prefetching in later processing steps
-                     (e.g. compression) and reduces the system call overhead
-                     when writing the resulting lazy bytestring to a file or
-                     sending it over the network.
-
-Author:              Jasper Van der Jeugt, Simon Meier
-Copyright:           2010-2014 Simon Meier
-                     2010 Jasper Van der Jeugt
-Maintainer:          Simon Meier <iridcode@gmail.com>
->>>>>>> 2d8ce308
 
 License:             BSD3
 License-file:        LICENSE
@@ -96,10 +75,9 @@
                      Blaze.ByteString.Builder.Internal.Write
 
   build-depends:     base == 4.* ,
-<<<<<<< HEAD
                      bytestring >= 0.9 && < 1.0,
                      deepseq,
-                     text >= 0.10
+                     text >= 0.10 && < 1.3
 
   if impl(ghc < 7.8)
      build-depends:  bytestring-builder
@@ -121,8 +99,4 @@
                , test-framework-hunit
                , test-framework-quickcheck2
                , text
-               , utf8-string
-=======
-                     bytestring >= 0.9 && < 1.0 ,
-                     text >= 0.10 && < 1.3
->>>>>>> 2d8ce308
+               , utf8-string