  
  * custom serialization functions for lists of 'WordX's
      - benchmark chunk size speedup for more complicated computations of list
        elements => to be expected that we get no speedup anymore or even a
        slowdown => adapt Text.Blaze.Builder.Word accordingly.

  * fast serialization for 'Text' values (currently unpacking to 'String' is
    the fastest :-/)

  * implementation
      - further encodings for 'Char'
      - think about end-of-buffer wrapping when copying bytestrings
      - toByteStringIO with accumulator capability => provide 'toByteStringIO_'
      - allow buildr/foldr deforestation to happen for input to 'fromWrite<n>List'
        (or whatever stream fusion framework is in place for lists)
<<<<<<< HEAD
=======
      - implement 'toByteString' with an amortized O(n) runtime using the
        exponentional scaling trick. If the start size is chosen wisely this
        may even be faster than 'S.pack', as the one copy per element is
        cheaper than one list thunk per element. It is even likely that we can
        amortize three copies per element, which allows to avoid spilling any
        buffer space by doing a last compaction copy.
>>>>>>> c79886ab

  * extend tests to new functions

  * benchmarks
      - understand why the declarative blaze-builder version is the fastest
        serializer for Word64 little-endian and big-endian 
      - check the cost of using `mappend` on builders instead of writes.
      - show that using toByteStringIO has an advantage over toLazyByteString
      - check performance of toByteStringIO
      - compare speed of 'L.pack' to speed of 'toLazyByteString . fromWord8s'

  * documentation
      - sort out formultion: "serialization" vs. "encoding"

  * check portability to Hugs

  * performance:
      - check if reordering 'pe' and 'pf' change performance; it seems that 'pe'
        is only a reader argument while 'pf' is a state argument.
      - perhaps we could improve performance by taking page size, page
        alignment, and memory access alignment into account.
      - detect machine endianness and use host order writes for the supported
        endianness.
<<<<<<< HEAD
=======
      - introduce a type 'BoundedWrite' that encapsulates a 'Write' generator
        with a bound on the number of bytes maximally written by the write.
        This way we can achieve data independence for the size check by
        sacrificing just a little bit of buffer space at buffer ends.
>>>>>>> c79886ab
      - investigate where we would profit from static bounds on number of bytes
        written (e.g. to make the control flow more linear)

  * testing
      - port tests from 'Data.Binary.Builder' to ensure that the word writes
        and builders are working correctly. I may have missed some pitfalls
        about word types in Haskell during porting the functions from
        'Data.Binary.Builder'.

  * portability
      - port to Hugs
      - test lower versions of GHC

  * deployment
      - add source repository to 'blaze-html' and 'blaze-builder' cabal files<|MERGE_RESOLUTION|>--- conflicted
+++ resolved
@@ -13,15 +13,12 @@
       - toByteStringIO with accumulator capability => provide 'toByteStringIO_'
       - allow buildr/foldr deforestation to happen for input to 'fromWrite<n>List'
         (or whatever stream fusion framework is in place for lists)
-<<<<<<< HEAD
-=======
       - implement 'toByteString' with an amortized O(n) runtime using the
         exponentional scaling trick. If the start size is chosen wisely this
         may even be faster than 'S.pack', as the one copy per element is
         cheaper than one list thunk per element. It is even likely that we can
         amortize three copies per element, which allows to avoid spilling any
         buffer space by doing a last compaction copy.
->>>>>>> c79886ab
 
   * extend tests to new functions
 
@@ -45,13 +42,10 @@
         alignment, and memory access alignment into account.
       - detect machine endianness and use host order writes for the supported
         endianness.
-<<<<<<< HEAD
-=======
       - introduce a type 'BoundedWrite' that encapsulates a 'Write' generator
         with a bound on the number of bytes maximally written by the write.
         This way we can achieve data independence for the size check by
         sacrificing just a little bit of buffer space at buffer ends.
->>>>>>> c79886ab
       - investigate where we would profit from static bounds on number of bytes
         written (e.g. to make the control flow more linear)
 
